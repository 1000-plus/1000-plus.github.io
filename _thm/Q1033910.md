---
# Cantor–Bernstein–Schroeder theorem

wikidata: Q1033910
msc_classification: '03'
wikipedia_links:
<<<<<<< HEAD
  - "[[Cantor–Bernstein–Schroeder theorem]]"
lean:
  - status: formalized
    library: L
    url: "https://github.com/leanprover-community/mathlib4/blob/master/Mathlib/SetTheory/Cardinal/SchroederBernstein.lean"
    identifiers: [schroeder_bernstein]
    authors: [Johannes Hölzl, Mario Carneiro]
coq:
  - status: formalized
    library: X
    url: "https://github.com/coq-contribs/schroeder/blob/master/Schroeder.v"
    identifiers: [Schroeder]
    authors: [Hugo Herbelin]
isabelle:
  - status: formalized
    library: S
    url: "https://isabelle.in.tum.de/dist/library/HOL/HOL/Inductive.html"
    identifiers: [Schroeder_Bernstein]
    authors: [Markus Wenzel]
metamath:
  - status: formalized
    library: L
    url: "https://us.metamath.org/mpeuni/sbth.html"
    identifiers: [sbth]
    authors:[NM]
    date: 1998-06-08
mizar:
  - status: formalized
    library: L
    url: "https://mizar.uwb.edu.pl/JFM/Vol8/knaster.abs.html"
    identifiers: ["KNASTER:12"]
    authors: [Piotr Rudnicki, Andrzej Trybulec]
    date: 1996-09-16
hol_light:
  - status: formalized
    library: S
    url: "https://github.com/jrh13/hol-light/blob/master/Library/card.ml"
    identifiers: [CARD_LE_ANTISYM]
=======
- '[[Cantor–Bernstein–Schroeder theorem]]'
lean:
- status: formalized
  library: L
  url: https://leanprover-community.github.io/1000.html#Q1033910
  authors:
  - Mario Carneiro

>>>>>>> a0414fd5
---<|MERGE_RESOLUTION|>--- conflicted
+++ resolved
@@ -4,46 +4,6 @@
 wikidata: Q1033910
 msc_classification: '03'
 wikipedia_links:
-<<<<<<< HEAD
-  - "[[Cantor–Bernstein–Schroeder theorem]]"
-lean:
-  - status: formalized
-    library: L
-    url: "https://github.com/leanprover-community/mathlib4/blob/master/Mathlib/SetTheory/Cardinal/SchroederBernstein.lean"
-    identifiers: [schroeder_bernstein]
-    authors: [Johannes Hölzl, Mario Carneiro]
-coq:
-  - status: formalized
-    library: X
-    url: "https://github.com/coq-contribs/schroeder/blob/master/Schroeder.v"
-    identifiers: [Schroeder]
-    authors: [Hugo Herbelin]
-isabelle:
-  - status: formalized
-    library: S
-    url: "https://isabelle.in.tum.de/dist/library/HOL/HOL/Inductive.html"
-    identifiers: [Schroeder_Bernstein]
-    authors: [Markus Wenzel]
-metamath:
-  - status: formalized
-    library: L
-    url: "https://us.metamath.org/mpeuni/sbth.html"
-    identifiers: [sbth]
-    authors:[NM]
-    date: 1998-06-08
-mizar:
-  - status: formalized
-    library: L
-    url: "https://mizar.uwb.edu.pl/JFM/Vol8/knaster.abs.html"
-    identifiers: ["KNASTER:12"]
-    authors: [Piotr Rudnicki, Andrzej Trybulec]
-    date: 1996-09-16
-hol_light:
-  - status: formalized
-    library: S
-    url: "https://github.com/jrh13/hol-light/blob/master/Library/card.ml"
-    identifiers: [CARD_LE_ANTISYM]
-=======
 - '[[Cantor–Bernstein–Schroeder theorem]]'
 lean:
 - status: formalized
@@ -51,6 +11,37 @@
   url: https://leanprover-community.github.io/1000.html#Q1033910
   authors:
   - Mario Carneiro
+coq:
+- status: formalized
+  library: X
+  url: "https://github.com/coq-contribs/schroeder/blob/master/Schroeder.v"
+  identifiers: [Schroeder]
+  authors:
+  - Hugo Herbelin
+isabelle:
+- status: formalized
+  library: S
+  url: "https://isabelle.in.tum.de/dist/library/HOL/HOL/Inductive.html"
+  authors:
+  - Markus Wenzel
+metamath:
+- status: formalized
+  library: L
+  url: "https://us.metamath.org/mpeuni/sbth.html"
+  authors:
+  - NM
+  date: 1998-06-08
+mizar:
+- status: formalized
+  library: L
+  url: "https://mizar.uwb.edu.pl/JFM/Vol8/knaster.abs.html"
+  authors:
+  - Piotr Rudnicki
+  - Andrzej Trybulec
+  date: 1996-09-16
+hol_light:
+- status: formalized
+  library: S
+  url: "https://github.com/jrh13/hol-light/blob/master/Library/card.ml"
 
->>>>>>> a0414fd5
 ---