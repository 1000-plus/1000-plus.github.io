--- conflicted
+++ resolved
@@ -67,13 +67,6 @@
                         {% endfor %}
                     {% endif %}
                 </td>
-<<<<<<< HEAD
-                <td class="dt-body-center"></td>
-                <td class="dt-body-center"></td>
-                <td class="dt-body-center">
-                    {% if t.agda %}
-                        {% for f in t.agda %}
-=======
                 <td class="dt-body-center">
                     {% if t.metamath %}
                         {% for f in t.metamath %}
@@ -84,7 +77,13 @@
                 <td class="dt-body-center">
                     {% if t.mizar %}
                         {% for f in t.mizar %}
->>>>>>> c15e99b7
+                            <a href="{{ f.url }}" title="{{ f.authors | join: ', ' }}">{{ f.library }}</a>
+                        {% endfor %}
+                    {% endif %}
+                </td>
+                <td class="dt-body-center">
+                    {% if t.agda %}
+                        {% for f in t.agda %}
                             <a href="{{ f.url }}" title="{{ f.authors | join: ', ' }}">{{ f.library }}</a>
                         {% endfor %}
                     {% endif %}
