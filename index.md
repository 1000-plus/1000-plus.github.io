---
# Feel free to add content and custom Front Matter to this file.
# To modify the layout, see https://jekyllrb.com/docs/themes/#overriding-theme-defaults

layout: plain
---

# Formalized theorems

<table class="display datatable" data-order-columns="[1]">
    <thead>
        <tr>
            <th class="dt-head-center">MSC</th>
            <th>Name</th>
            <th class="dt-head-center">Isabelle</th>
            <th class="dt-head-center">HOL Light</th>
            <th class="dt-head-center">Coq/Rocq</th>
            <th class="dt-head-center">Lean</th>
            <th class="dt-head-center">Metamath</th>
            <th class="dt-head-center">Mizar</th>
        </tr>
    </thead>
    <tbody>
        {% assign sorted = site.thm | sort: "wikidata" %}
        {% for t in sorted %}
<<<<<<< HEAD
            {% if t.isabelle or t.hol_light or t.rocq or t.lean or t.metamath or t.mizar %}
            <tr>
=======
            {% if t.isabelle or t.hol_light or t.coq or t.lean or t.metamath or t.mizar %}
            <tr id="{{ t.wikidata }}">
>>>>>>> a42da968
                <td class="dt-body-center"><span title="{{ site.data.msc[t.msc_classification] }}">{{ t.msc_classification }}</span></td>
                <td>
                    {% assign wl = t.wikipedia_links.first %}
                    {% if wl contains "|" %}
                        {% assign wl_parts = wl | split: '|' %}
                        {% assign wlabel = wl_parts[1] | remove: ']]' %}
                        {% assign wurl = wl_parts[0] | remove: '[[' %}
                    {% else %}
                        {% assign wlabel = wl | remove: '[[' | remove: ']]' %}
                        {% assign wurl = wlabel %}
                    {% endif %}
                    <a href="https://en.wikipedia.org/wiki/{{ wurl }}" title="Wikidata ID {{ t.wikidata }}">{{ wlabel }}</a>
                </td>
                <td class="dt-body-center">
                    {% if t.isabelle %}
                        {% for f in t.isabelle %}
                            <a href="{{ f.url }}" title="{{ f.authors | join: ', ' }}">{{ f.library }}</a>
                        {% endfor %}
                    {% endif %}
                </td>
                <td class="dt-body-center">
                    {% if t.hol_light %}
                        {% for f in t.hol_light %}
                            <a href="{{ f.url }}" title="{{ f.authors | join: ', ' }}">{{ f.library }}</a>
                        {% endfor %}
                    {% endif %}
                </td>
                <td class="dt-body-center">
                    {% if t.rocq %}
                        {% for f in t.rocq %}
                            <a href="{{ f.url }}" title="{{ f.authors | join: ', ' }}">{{ f.library }}</a>
                        {% endfor %}
                    {% endif %}
                </td>
                <td class="dt-body-center">
                    {% if t.lean %}
                        {% for f in t.lean %}
                            <a href="{{ f.url }}" title="{{ f.authors | join: ', ' }}">{{ f.library }}</a>
                        {% endfor %}
                    {% endif %}
                </td>
                <td class="dt-body-center">
                    {% if t.metamath %}
                        {% for f in t.metamath %}
                            <a href="{{ f.url }}" title="{{ f.authors | join: ', ' }}">{{ f.library }}</a>
                        {% endfor %}
                    {% endif %}
                </td>
                <td class="dt-body-center">
                    {% if t.mizar %}
                        {% for f in t.mizar %}
                            <a href="{{ f.url }}" title="{{ f.authors | join: ', ' }}">{{ f.library }}</a>
                        {% endfor %}
                    {% endif %}
                </td>
            </tr>
            {% endif %}
        {% endfor %}
    </tbody>
</table><|MERGE_RESOLUTION|>--- conflicted
+++ resolved
@@ -23,13 +23,8 @@
     <tbody>
         {% assign sorted = site.thm | sort: "wikidata" %}
         {% for t in sorted %}
-<<<<<<< HEAD
             {% if t.isabelle or t.hol_light or t.rocq or t.lean or t.metamath or t.mizar %}
-            <tr>
-=======
-            {% if t.isabelle or t.hol_light or t.coq or t.lean or t.metamath or t.mizar %}
             <tr id="{{ t.wikidata }}">
->>>>>>> a42da968
                 <td class="dt-body-center"><span title="{{ site.data.msc[t.msc_classification] }}">{{ t.msc_classification }}</span></td>
                 <td>
                     {% assign wl = t.wikipedia_links.first %}
