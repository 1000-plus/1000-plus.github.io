# 1000 Plus Theorems

The spiritual successor of Freek's list of [100 theorems](https://www.cs.ru.nl/~freek/100/).
Now with more than 1000 theorems!

The entries of this list are extracted from Wikipedia's [List of Theorems](https://en.wikipedia.org/wiki/List_of_theorems).
We do not accept entries that are not part of that list.
We will (semiregularly) update the list to match the Wikipedia list. Please do not vandalize Wikipedia to try to add nonsensical entries to the list.

## Contributing

We welcome contributions! Please open a PR with additions or corrections!

## File format

The files should start and end with a row containing exactly `---` and should contain Yaml records with the fields described below.
For an example of a file with a formalization entry, see [Q208416.md](_thm/Q208416.md).

* `wikidata`: Wikidata identifier for this theorem (or concept related to the theorem). Valid identifiers start with the latter Q followed by a number.
* `id_suffix` (optional): disambiguates an entry when two theorems have the same wikidata identifier. `X` means an extra theorem on a Wikipedia page (e.g. a generalization or special case), `A`/`B`/... means different theorems on one Wikipedia page that doesn't have a "main" theorem.
* `msc_classification`: Our best guess of the [MSC-classification](https://msc2020.org/) of this theorem. Please PR a better suggestion!
* `wikipedia_links`: list of exact wikipedia links to the relevant page(s). Each link has the format `[[Page name]]` or `[[Wikilink|Displayed name]]`.
* Then zero or more entries for the formalizations in any of the supported proof assistants (`isabelle`, `hol_light`, `coq`, `lean`, `metamath`, `mizar`, `agda`). Several formalization entries for one assistant are allowed.

For each formalization in each proof assistant, we record the following information

* `status`: `formalized` (the proof is formalized), `statement` (just the statement is)
* `library`: in what library does the formalization appear
  - "S": standard library
  - "L": main (biggest) mathematical library (afp, hol light outside standard library, mathcomp, mathlib, mml, set.mm)
  - "X": external to the main or standard library (e.g. a dedicated repository)
* `url`: a URL pointing to the formalization
* `authors`: list of authors of the formalisation; optional
<<<<<<< HEAD
* `date`: (optional). Format: `YYYY`, `YYYY-MM` or `YYYY-MM-DD`
* `comment`: (optional)
=======
* `identifiers`: (optional). A list of names for the result/statement.
* `date`: (optional). Format: `YYYY`, `YYYY-MM` or `YYYY-MM-DD`
* `comment`: (optional)
>>>>>>> c15e99b7
<|MERGE_RESOLUTION|>--- conflicted
+++ resolved
@@ -31,11 +31,6 @@
   - "X": external to the main or standard library (e.g. a dedicated repository)
 * `url`: a URL pointing to the formalization
 * `authors`: list of authors of the formalisation; optional
-<<<<<<< HEAD
-* `date`: (optional). Format: `YYYY`, `YYYY-MM` or `YYYY-MM-DD`
-* `comment`: (optional)
-=======
 * `identifiers`: (optional). A list of names for the result/statement.
 * `date`: (optional). Format: `YYYY`, `YYYY-MM` or `YYYY-MM-DD`
-* `comment`: (optional)
->>>>>>> c15e99b7
+* `comment`: (optional)